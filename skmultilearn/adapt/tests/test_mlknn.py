--- conflicted
+++ resolved
@@ -25,7 +25,6 @@
         for classifier in self.classifiers():
             self.assertClassifierWorksWithCV(classifier)
 
-<<<<<<< HEAD
     def test_mlknn_instantiates_nearest_neighbor(self):
         classifier = MLkNN(k = MLkNNTest.TEST_NEIGHBORS, n_jobs = MLkNNTest.N_JOBS)
         self.assertIsNotNone(classifier.knn_)
@@ -37,8 +36,4 @@
         self.assertEqual(knn_params['n_jobs'], MLkNNTest.N_JOBS)
 
 if __name__ == '__main__':
-=======
-
-if __name__ == "__main__":
->>>>>>> 46dc4833
     unittest.main()