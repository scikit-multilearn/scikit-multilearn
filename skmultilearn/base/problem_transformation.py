import copy
import numpy as np
from .base import MLClassifierBase
from ..utils import get_matrix_in_format, matrix_creation_function_for_format
from scipy.sparse import issparse, csr_matrix
from sklearn.base import BaseEstimator, ClassifierMixin


class ProblemTransformationBase(MLClassifierBase):
    """Base class providing common functions for multi-label classifiers that follow the problem transformation approach.

    Problem transformation is the approach in which the original multi-label classification problem     is transformed into one or more single-label problems, which are then solved by single-class or multi-class classifiers.

    Scikit-multilearn provides a number of such methods:

    - Binary Relevance - which performs a single-label single-class classification for each label and sums the results :class:`BinaryRelevance`
    - Classifier Chains - which performs a single-label single-class classification for each label and sums the results :class:`ClassifierChain`
    - Label Powerset - which performs a single-label single-class classification for each label and sums the results :class:`LabelPowerset`

    Parameters
    ----------

    classifier : scikit classifier type
        The base classifier that will be used in a class, will be automagically put under self.classifier for future access.
    require_dense : boolean
        Whether the base classifier requires input as dense arrays, False by default
    """

    def __init__(self, classifier=None, require_dense=None):

        super(ProblemTransformationBase, self).__init__()

        self.copyable_attrs = ["classifier", "require_dense"]

        self.classifier = classifier
        if require_dense is not None:
            if isinstance(require_dense, bool):
                self.require_dense = [require_dense, require_dense]
            else:
                assert len(require_dense) == 2 and isinstance(
                    require_dense[0], bool) and isinstance(require_dense[1], bool)
                self.require_dense = require_dense

        else:
            if isinstance(self.classifier, MLClassifierBase):
                self.require_dense = [False, False]
            else:
<<<<<<< HEAD
                self.require_dense = [True, True]

    def get_params(self, deep=True):
        """
        Introspection of classifier for search models like cross validation and grid
        search.
        Parameters
        ----------
        deep : boolean
            If true all params will be introspected also and appended to the output dict.
        Returns
        -------
        out : dictionary
            Dictionary of all parameters and their values. If deep=True the dictionary
            also holds the parameters of the parameters.
        """
        out = dict()

        for attr in self.copyable_attrs:
            out[attr] = getattr(self, attr)

            if hasattr(getattr(self, attr), 'get_params') and deep:
                deep_items = getattr(self, attr).get_params().items()
                out.update((attr + '__' + k, val) for k, val in deep_items)

        return out

    def set_params(self, **parameters):
        """
        Set parameters as returned by `get_params`.
        @see https://github.com/scikit-learn/scikit-learn/blob/master/sklearn/base.py#L243
        """

        if not parameters:
            return self

        valid_params = self.get_params(deep=True)

        for parameter, value in parameters.items():
            split = parameter.split('__', 1)

            if len(split) > 1:
                sub_obj_name, sub_param = split

                if sub_obj_name not in valid_params:
                    raise ValueError('Invalid parameter %s for estimator %s. '
                                     'Check the list of available parameters '
                                     'with `estimator.get_params().keys()`.' %
                                     (sub_obj_name self))

                sub_object = valid_params[sub_obj_name]
                sub_object.set_params(**{sub_param: value})
            else:
                if parameter in valid_params:
                    setattr(self, parameter, value)
                else:
                    raise ValueError('Invalid parameter %s for estimator %s. '
                                     'Check the list of available parameters '
                                     'with `estimator.get_params().keys()`.' %
                                     (parameter, self))

        return self
=======
                self.require_dense = [True, True]
>>>>>>> d4f113da
<|MERGE_RESOLUTION|>--- conflicted
+++ resolved
@@ -45,69 +45,4 @@
             if isinstance(self.classifier, MLClassifierBase):
                 self.require_dense = [False, False]
             else:
-<<<<<<< HEAD
-                self.require_dense = [True, True]
-
-    def get_params(self, deep=True):
-        """
-        Introspection of classifier for search models like cross validation and grid
-        search.
-        Parameters
-        ----------
-        deep : boolean
-            If true all params will be introspected also and appended to the output dict.
-        Returns
-        -------
-        out : dictionary
-            Dictionary of all parameters and their values. If deep=True the dictionary
-            also holds the parameters of the parameters.
-        """
-        out = dict()
-
-        for attr in self.copyable_attrs:
-            out[attr] = getattr(self, attr)
-
-            if hasattr(getattr(self, attr), 'get_params') and deep:
-                deep_items = getattr(self, attr).get_params().items()
-                out.update((attr + '__' + k, val) for k, val in deep_items)
-
-        return out
-
-    def set_params(self, **parameters):
-        """
-        Set parameters as returned by `get_params`.
-        @see https://github.com/scikit-learn/scikit-learn/blob/master/sklearn/base.py#L243
-        """
-
-        if not parameters:
-            return self
-
-        valid_params = self.get_params(deep=True)
-
-        for parameter, value in parameters.items():
-            split = parameter.split('__', 1)
-
-            if len(split) > 1:
-                sub_obj_name, sub_param = split
-
-                if sub_obj_name not in valid_params:
-                    raise ValueError('Invalid parameter %s for estimator %s. '
-                                     'Check the list of available parameters '
-                                     'with `estimator.get_params().keys()`.' %
-                                     (sub_obj_name self))
-
-                sub_object = valid_params[sub_obj_name]
-                sub_object.set_params(**{sub_param: value})
-            else:
-                if parameter in valid_params:
-                    setattr(self, parameter, value)
-                else:
-                    raise ValueError('Invalid parameter %s for estimator %s. '
-                                     'Check the list of available parameters '
-                                     'with `estimator.get_params().keys()`.' %
-                                     (parameter, self))
-
-        return self
-=======
-                self.require_dense = [True, True]
->>>>>>> d4f113da
+                self.require_dense = [True, True]