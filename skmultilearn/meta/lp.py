--- conflicted
+++ resolved
@@ -5,15 +5,9 @@
 class LabelPowerset(MLClassifierBase):
     """Label Powerset multi-label classifier."""
     BRIEFNAME = "LP"
-<<<<<<< HEAD
-
-    def __init__(self, classifier = None):
-        super(LabelPowerset, self).__init__(classifier)
-=======
     
     def __init__(self, classifier = None, require_dense = None):
         super(LabelPowerset, self).__init__(classifier = classifier, require_dense = require_dense)
->>>>>>> 1efe35d8
         self.clean()
 
     def clean(self):
@@ -45,12 +39,6 @@
 
     def predict(self, X):
         """Predict labels for X, see base method's documentation."""
-<<<<<<< HEAD
-        lp_prediction = self.classifier.predict(X)
-
-        transformed_to_original_classes = [np.array(self.reverse_combinations[lp_class_id]) for lp_class_id in lp_prediction]
-        return np.array(transformed_to_original_classes)
-=======
         # this will be an np.array of integers representing classes
         lp_prediction = self.classifier.predict(self.ensure_input_format(X))
         result = sparse.lil_matrix((X.shape[0], self.label_count), dtype='i8')
@@ -78,5 +66,4 @@
         if deep and self.classifier is not None:
             return self.classifier.get_params()
 
-        return dict()
->>>>>>> 1efe35d8
+        return dict()