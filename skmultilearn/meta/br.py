--- conflicted
+++ resolved
@@ -6,15 +6,9 @@
 class BinaryRelevance(MLClassifierBase):
     """Binary Relevance multi-label classifier."""
     BRIEFNAME = "BR"
-<<<<<<< HEAD
-
-    def __init__(self, classifier = None):
-        super(BinaryRelevance, self).__init__(classifier)
-=======
     
     def __init__(self, classifier = None, require_dense = None):
         super(BinaryRelevance, self).__init__(classifier, require_dense)
->>>>>>> 1efe35d8
 
     def fit(self, X, y):
         """Fit classifier according to `X`, `y`, see base method's documentation."""
@@ -32,22 +26,9 @@
         return self
 
     def predict(self, X):
-<<<<<<< HEAD
-        """Predict labels for X, see base method's documentation."""
-        result = np.zeros((len(X), self.label_count), dtype='i8')
-
-        for label in xrange(self.label_count):
-            prediction = self.classifiers[label].predict(X)
-
-            for row in xrange(len(X)):
-                result[row, label] = prediction[row]
-
-        return result
-=======
         """Predict labels for `X`, see base method's documentation."""
         predictions = [self.classifiers[label].predict(self.ensure_input_format(X)) for label in xrange(self.label_count)]
         if isinstance(self.classifier, MLClassifierBase):
             return hstack(predictions)
         else:
-            return coo_matrix(predictions).T
->>>>>>> 1efe35d8
+            return coo_matrix(predictions).T